import torch
import torch.nn as nn
from transformers import AutoModel
from mamba_ssm import Mamba2

class AttentionPooling(nn.Module):
    def __init__(self, d_model):
        super().__init__()
        self.attn = nn.Linear(d_model, 1)

    def forward(self, embeddings):
        # Compute attention weights over the sequence tokens
        weights = torch.softmax(self.attn(embeddings), dim=1)  # shape: (batch, seq_len, 1)
        pooled_emb = (embeddings * weights).sum(dim=1)
        return pooled_emb

class ContrastiveMambaEncoder(nn.Module):
    def __init__(self, mamba_args, embed_dim=2048):
        """
        Uses BERT to generate embeddings which are then processed by Mamba.
        Args:
            mamba_args (dict): Configuration for the Mamba2 module.
            embed_dim (int): Dimension of the final embedding space.
        """
        super().__init__()
<<<<<<< HEAD
        # Load pretrained BERT model
        self.bert = AutoModel.from_pretrained("bert-large-uncased")
        # Freeze BERT parameters 
=======
        # Load pretrained BERT model (BERT-large outputs 1024-dimensional vectors)
        self.bert = AutoModel.from_pretrained("bert-large-uncased")
        # Freeze all BERT parameters first
>>>>>>> 9ba750d2
        for param in self.bert.parameters():
            param.requires_grad = False
        # Unfreeze the last two layers for fine-tuning
        for layer in self.bert.encoder.layer[-2:]:
            for param in layer.parameters():
                param.requires_grad = True

        # Project BERT's 1024-dim output to Mamba's d_model dimension
        self.proj_bert = nn.Linear(1024, mamba_args['d_model'])
        
        # Process the sequence with Mamba2
        self.mamba = Mamba2(**mamba_args)
        
        # Use attention pooling over the sequence dimension 
        self.pooling = AttentionPooling(mamba_args['d_model'])
        
        # Projection layer from mamba's d_model to final embedding space 
        self.projection = nn.Linear(mamba_args['d_model'], embed_dim)
        
        # Dropout for regularization
        self.dropout = nn.Dropout(0.1)

    def forward(self, input_ids, attention_mask=None):
        if attention_mask is None:
            attention_mask = (input_ids != 0).long()
        # Obtain BERT embeddings (last hidden state)
        bert_output = self.bert(input_ids=input_ids, attention_mask=attention_mask)[0]
        # Project BERT's output to d_model dimension
        x = self.proj_bert(bert_output)
        # Process the sequence with Mamba2
        embeddings = self.mamba(x)
        # Apply attention pooling
        pooled_emb = self.pooling(embeddings)
        pooled_emb = self.dropout(pooled_emb)
        # Final projection to the desired embedding space
        emotion_emb = self.projection(pooled_emb)
        return emotion_emb

class ClassifierHead(nn.Module):
    def __init__(self, embed_dim=2048, num_emotions=7):
        """
        3-layer feedforward neural network with hidden dimensions [2048, 768, num_emotions].
        Softmax can be applied externally (e.g., in the loss function) if needed.
        """
        super().__init__()
        self.classifier = nn.Sequential(
            nn.Linear(embed_dim, 2048),
            nn.ReLU(),
            nn.Dropout(0.1),
            nn.Linear(2048, 768),
            nn.ReLU(),
            nn.Dropout(0.1),
            nn.Linear(768, num_emotions)
        )

    def forward(self, emotion_emb):
        logits = self.classifier(emotion_emb)
        return logits<|MERGE_RESOLUTION|>--- conflicted
+++ resolved
@@ -23,15 +23,9 @@
             embed_dim (int): Dimension of the final embedding space.
         """
         super().__init__()
-<<<<<<< HEAD
-        # Load pretrained BERT model
-        self.bert = AutoModel.from_pretrained("bert-large-uncased")
-        # Freeze BERT parameters 
-=======
         # Load pretrained BERT model (BERT-large outputs 1024-dimensional vectors)
         self.bert = AutoModel.from_pretrained("bert-large-uncased")
         # Freeze all BERT parameters first
->>>>>>> 9ba750d2
         for param in self.bert.parameters():
             param.requires_grad = False
         # Unfreeze the last two layers for fine-tuning
